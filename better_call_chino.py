import copy
import sys
import os
import json
import esprima
from typing import List, Any, Dict, Optional, Tuple


class Pattern:
    def __init__(self, name: str, source: List[str], sink: List[str], sanitizer: List[str], implicit: str):
        self.name = name
        self.source = source
        self.sink = sink
        self.sanitizer = sanitizer
        self.implicit = False if implicit == "no" else True

    def __str__(self):
        return f"Vulnerability: {self.name}\nSource: {self.source}\nSink: {self.sink}\n"
    
    def __eq__(self, value):
        if not isinstance(value, Pattern):
            return False
        return self.name == value.name

    def __hash__(self):
        return hash(self.name)
    
    def get_name(self) -> str:
        return self.name
    
    def get_source(self) -> list:
        return self.source
    
    def get_sink(self) -> list:
        return self.sink
    
    def is_implicit(self) -> bool:
        return self.implicit
    
    def is_in_sink(self, sink: str) -> bool:
        return sink in self.sink
    
    def is_in_source(self, source: str) -> bool:
        return source in self.source
    
    def is_in_sanitizer(self, sanitizer: str) -> bool:
        return sanitizer in self.sanitizer
# end class Pattern
    
class PatternList:
    def __init__(self, patterns: List[str]):
        self.patterns: List[Pattern] = []
        for pattern in patterns:
            self.patterns.append(
                Pattern(
                    pattern["vulnerability"], 
                    pattern["sources"], 
                    pattern["sinks"],
                    pattern["sanitizers"],
                    pattern["implicit"]
                    )
                )
    
    def is_in_source(self, var: str) -> List[Pattern]:
        """
        Check if the variable is in the source of the patterns.
        Returns a list of pattern names where the variable is 
        present in the source.
        """
        results: List[Pattern] = []
        for pattern in self.patterns:
            if pattern.is_in_source(var):
                results.append(pattern)
        return results
    
    def is_in_sink(self, var: str) -> List[Pattern]:
        """
        Check if the variable is in the sink of the patterns.
        Returns a list of patterns where the variable is 
        present in the sink.
        """
        results: List[Pattern] = []
        for pattern in self.patterns:
            if pattern.is_in_sink(var):
                results.append(pattern)
        return results
    
    def is_in_sanitizer(self, var: str) -> List[Pattern]:
        """
        Check if the variable is in the sanitizer of the patterns.
        Returns a list of pattern names where the variable is 
        present in the sanitizer.
        """
        results: List[Pattern] = []
        for pattern in self.patterns:
            if pattern.is_in_sanitizer(var):
                results.append(pattern)
        return results
    
    def is_implicit(self) -> List[Pattern]:
        """
        Returns a list of patterns that are implicit.
        """
        results: List[Pattern] = []
        for pattern in self.patterns:
            if pattern.is_implicit():
                results.append(pattern)
        return results
    
    def get_pattern(self, name: str) -> Pattern:
        for pattern in self.patterns:
            if pattern.get_name() == name:
                return pattern
        return None
# end class PatternList

class TaintBranch:
    def __init__(self, implicit: bool = False):
        self.sanitizers: List[Tuple[str, int]] = []
        self.implicit = implicit
        self.unsanitized: bool = True
    
    def __eq__(self, value):
        if not isinstance(value, TaintBranch):
            return False
        return self.sanitizers == value.sanitizers

    def __str__(self):
        string = "["
        for san in self.sanitizers:
            string += f"[{san[0]}, {san[1]}], "
        return string + "]"
    
    def add_sanitizer(self, sanitizer: Tuple[str, int]):
        self.unsanitized = False
        if sanitizer not in self.sanitizers:
            self.sanitizers.append(sanitizer)
    
    def add_sanitizers(self, sanitizers: List[Tuple[str, int]]):
        for sanitizer in sanitizers:
            self.add_sanitizer(sanitizer)
    
    def get_sanitizers(self) -> List[Tuple[str, int]]:
        return self.sanitizers
    
    def is_unsanitized(self) -> bool:
        return self.unsanitized
    
    def copy(self) -> 'TaintBranch':
        """
        Returns a deep copy of the TaintBranch object.
        """
        copy = TaintBranch(self.implicit)
        for sanitizer in self.sanitizers:
            copy.add_sanitizer(sanitizer)
        return copy
# end class TaintBranch

class Taint:
    def __init__(self, source: str, line: int, pattern: Pattern, implicit: bool = False):
        self.source = source
        self.line = line
        self.pattern = pattern
        self.implicit = implicit
        self.branches: List[TaintBranch] = []
    
    def __str__(self):
        vulnerability = self.pattern.get_name()
        source = self.source
        line = self.line
        unsanitized_flows: str = "yes"
        sanitized_flows: str = ""
        for branch in self.branches:
            if not branch.is_unsanitized():
                unsanitized_flows = "no"
            sanitized_flows += f"{branch}, "
        return f"Vulnerability: {vulnerability}, Source: [{source}, {line}], Unsanitized flows: {unsanitized_flows}"
    
    def __eq__(self, value):
        if not isinstance(value, Taint):
            return False
        return self.source == value.source and self.line == value.line and self.pattern == value.pattern

    def __hash__(self):
        return hash((self.source, self.line, self.pattern))

    def get_pattern(self) -> Pattern:
        return self.pattern
    
    def get_branches(self) -> List[TaintBranch]:
        return self.branches
    
    def add_branch(self, branch: TaintBranch):
        self.branches.append(branch)
    
    def add_new_branch(self):
        """
        Create a new branch without any sanitizer.
        """
        new_branch = TaintBranch()
        self.branches.append(new_branch)
    
    def add_new_branch_sanitizers(self, sanitizers: List[Tuple[str, int]]):
        """
        Add a new branch to the taint with a list of sanitizers.
        """
        new_branch = TaintBranch()
        new_branch.add_sanitizers(sanitizers)
        self.branches.append(new_branch)
    
    def add_sanitizer_all_branches(self, sanitizer: Tuple[str, int]):
        """
        Add a sanitizer to all the branches of the taint.
        """
        for branch in self.branches:
            branch.add_sanitizer(sanitizer)
    
    def add_sanitizer(self, sanitizer: Tuple[str, int]):
        """
        deprecated
        Add a sanitizer to the taint. The sanitizer is a tuple
        (name of sanitizer in pattern, line of code).
        """
        if sanitizer not in self.sanitizer:
            self.sanitizer.append(sanitizer)
    
    def copy(self) -> 'Taint':
        """
        Returns a deep copy of the Taint object.
        """
        copy = Taint(self.source, self.line, self.pattern, self.implicit)
        for branch in self.branches:
            copy.add_branch(branch.copy())
        return copy
    
    def merge_branches(self):
        """
        Merge the branches with the same sanitizers.
        """
        new_branches = []
        for branch in self.branches:
            if branch not in new_branches:
                new_branches.append(branch)
        self.branches = new_branches
# end class Taint

class Variable: 
    """
    Represents an initialized variable in the piece of code, i.e. a variable
    within the scope.
    """
    def __init__(self, name: str, line: int):
        self.name = name
        self.initline = line
        self.taint: List[Taint] = []
    
    def get_name(self) -> str:
        return self.name
    
    def add_new_taint(self, source: str, line: int, pattern: Pattern, implicit: bool = False):
        """
        Add a new taint to the variable. Doesn't add the taint if it's already
        present in the variable.
        """
        if self.get_taint(source, line, pattern) is None:
            self.taint.append(Taint(source, line, pattern, implicit))
    
    def add_taint(self, taint: Taint):
        """
        Add a taint to the variable. Makes a copy of the taint added.
        """
        self.taint.append(taint.copy())
    
    def merge_taints(self, taints: List[Taint]):
        """
        Merge a list of taints with the taints of the variable.
        This method makes a copy of the taints added to the variable.
        """
        for taint in taints:
            existing_taint = self.get_taint(taint.source, taint.line, taint.get_pattern())
            if existing_taint is None:
                self.taint.append(taint.copy())
            else:
                # Compare the branches of the taints
                for branch in taint.get_branches():
                    existing_branch = existing_taint.get_branches()
                    if existing_branch is [] or branch != existing_branch:
                        existing_taint.add_branch(branch.copy())
    
    def get_taint(self, source: str, line: int, pattern: Pattern) -> Optional[Taint]:
        for taint in self.taint:
            if taint.source == source and taint.line == line and taint.pattern == pattern:
                return taint
        return None

    def get_all_taints(self) -> List[Taint]:
        return self.taint
    
    def is_tainted(self) -> bool:
        return len(self.taint) > 0
    
    def copy(self) -> 'Variable':
        """
        Returns a deep copy of the Variable object.
        """
        copy = Variable(self.name, self.initline)
        for taint in self.taint:
            copy.add_taint(taint.copy())
        return copy
# end class Variable

class VariableList:
    def __init__(self):
        self.variables: List[Variable] = []
    
    def __eq__(self, value):
        if not isinstance(value, VariableList):
            return False
        return self.variables == value.variables
    
    def add_variable(self, variable: Variable):
        self.variables.append(variable)
    
    def is_in_variables(self, varname: str) -> Optional[Variable]:
        for variable in self.variables:
            if variable.name == varname:
                return variable
        return None

    def is_in_tainted_vars(self, varname: str) -> Optional[Variable]:
        for variable in self.variables:
            if variable.name == varname and variable.is_tainted():
                return variable
        return None
# end class VariableList

class Vulnerability:
    def __init__(self, taint: Taint, counter: int, sink: str, line: int, implicit: bool):
        self.counter = counter
        self.taint = taint
        self.sink = sink
        self.line = line
        self.implicit = implicit

    def __eq__(self, value):
        if not isinstance(value, Vulnerability):
            return False
        return self.taint == value.taint and self.sink == value.sink and self.line == value.line
    
    def to_json(self) -> Dict[str, Any]:
        vuln_name = self.taint.get_pattern().get_name() + "_" + str(self.counter)
        is_unsanitized: bool = False
        branches: list = []
        taint_branches = self.taint.get_branches()
        # If there are no branches
        if taint_branches == []:
            is_unsanitized = True
        for branch in self.taint.get_branches():
            sanitizer = branch.get_sanitizers()
            # If there are sanitizers
            if sanitizer != []:
                branches.append(sanitizer)
            else:
                is_unsanitized = True
        return {
            "vulnerability": vuln_name,
            "source": [self.taint.source, self.taint.line],
            "sink": [self.sink, self.line],
            "unsanitized_flows": "yes" if is_unsanitized else "no",
            "sanitized_flows": branches,
            "implicit": "yes" if self.implicit else "no"
        }
# end class Vulnerability

class VulnerabilityList:
    def __init__(self):
        self.vulnerabilities: Dict[Taint, List[Vulnerability]] = dict()
        self.counters: Dict[Pattern, int] = dict()
    
    def add_vulnerability(self, taint: Taint, sink: str, line: int, implicit: bool = False):
        # If the vulnerability with such pattern doesn't exist yet
        if taint.get_pattern() not in self.counters:
            self.counters[taint.get_pattern()] = 1
            self.vulnerabilities[taint] = [
                Vulnerability(
                    taint, 
                    self.counters[taint.get_pattern()], 
                    sink, 
                    line, 
                    implicit
                )
            ]
            return
        
        # If the vulnerability with such pattern exists
        # Check if the vulnerability with the same taint exists
        if taint not in self.vulnerabilities:
            self.counters[taint.get_pattern()] += 1
            self.vulnerabilities[taint] = [
                Vulnerability(
                    taint, 
                    self.counters[taint.get_pattern()], 
                    sink, 
                    line, 
                    implicit
                )
            ]
            return

        vulnerabilities = self.vulnerabilities[taint]
        for vuln in vulnerabilities:
            if vuln.sink == sink and vuln.line == line:
                return

        self.counters[taint.get_pattern()] += 1
        vulnerabilities.append(
            Vulnerability(
                taint, 
                self.counters[taint.get_pattern()], 
                sink, 
                line, 
                implicit
            )
        )
    
    def to_json(self) -> List[Dict[str, Any]]:
        result = []
        for vuln_list in self.vulnerabilities.values():
            for vuln in vuln_list:
                result.append(vuln.to_json())
        return result
# end class VulnerabilityList

class Branch:
    """
    Represents a branch in the code, i.e., a possible path that the code
    can take.
    """
    def __init__(self, initialized_vars: VariableList, guard_taints: List[Taint], is_implicit: bool):
        self.initialized_vars = initialized_vars
        self.guard_taints = guard_taints
        self.is_implicit = is_implicit
    
    def __eq__(self, value):
        if not isinstance(value, Branch):
            return False
        return self.initialized_vars == value.initialized_vars and self.guard_taints == value.guard_taints

    def add_initialized_variable(self, variable: Variable):
        self.initialized_vars.add_variable(variable)

    def add_guard_taint(self, taint: Taint):
        add_taint_to_list(taint, self.guard_taints)

    def get_initialized_variables(self) -> VariableList:
        return self.initialized_vars

    def get_guard_taints(self) -> List[Taint]:
        return self.guard_taints

    def get_is_implicit(self) -> bool:
        return self.is_implicit

    def set_implicit(self, is_implicit: bool):
        self.is_implicit = is_implicit

    def merge_branches(self, branches: List['Branch']):
        for branch in branches:
            # Merge initialized variables
            for variable in branch.get_initialized_variables().variables:
                existing_variable = self.initialized_vars.is_in_variables(variable.get_name())
                if existing_variable is None:
                    self.initialized_vars.add_variable(variable.copy())
                else:
                    # Merge taints if the variable already exists
                    existing_variable.merge_taints(variable.get_all_taints())

            # Merge guard taints
            for taint in branch.get_guard_taints():
                add_taint_to_list(taint, self.guard_taints)
                # if taint not in self.guard_taints:
                #     self.guard_taints.append(taint)

            # Update implicit property if any branch is implicit
            if branch.get_is_implicit():
                self.is_implicit = True
# end class Branch

# ========================= Utility functions =========================
def list_copy(list: list) -> list:
    """
    Returns a deep copy of a list.
    """
    return list[:]

def list_merge(list1: list, list2: list) -> list:
    """
    Merges two lists into one, putting the elements of list2
    at the end of list1.
    """
    for element in list2:
        list1.append(element)
    return list1

def taints_in_patterns(taints: List[Taint], patterns: List[Pattern]) -> List[Taint]:
    """
    Returns a list of taints that are in the patterns.
    """
    results: List[Taint] = []
    for taint in taints:
        if taint.get_pattern() in patterns:
            results.append(taint)
    return results

def taints_not_in_patterns(taints: List[Taint], patterns: List[Pattern]) -> List[Taint]:
    """
    Returns a list of taints that are not in the patterns.
    """
    results: List[Taint] = []
    for taint in taints:
        if taint.get_pattern() not in patterns:
            results.append(taint)
    return results

def add_taint_to_list(to_add_taint: Taint, taints: List[Taint]):
    """
    Adds a taint to a list of taints. If the taint is already
    present in the list, their branches will be merged.
    """
    if to_add_taint not in taints:
        taints.append(to_add_taint)
    
    for t in taints:
        if t == to_add_taint:
            for branch in to_add_taint.get_branches():
                if t.get_branches() == [] or branch not in t.get_branches():
                    t.add_branch(branch)

def merge_taint_lists(list1: List[Taint], list_to_be_merged: List[Taint]):
    """
    Merges two lists of taints into one. If a taint is present
    in both lists, their branches will be merged.
    """
    for taint in list_to_be_merged:
        add_taint_to_list(taint, list1)
# =====================================================================


def analyze(node):
    if not isinstance(node, dict) or "type" not in node:
        return
    
    initial_context = Branch(VariableList(), [], False)
    contexts = [initial_context]
    aux_list = []
    
    if node["type"] == 'Program':
        for child in node["body"]:
            for context in contexts:
                list_merge(aux_list, statement(child, context))
            contexts = aux_list
            aux_list = []

    return


def statement(node: List[Dict[str, Any]], context: Branch) -> List[Branch]:
    if node["type"] == 'ExpressionStatement':
        expression(node["expression"], context)
        return [context]

    elif node["type"] == 'BlockStatement':
        result = [context]
        for child in node["body"]:
            branches = statement(child, context)
            # remove the first element of the branche
            # as it is the original branch
            branches = branches[1:]
            list_merge(result, branches)
            # list_merge(result, statement(child, context))
        return result

    elif node["type"] == 'IfStatement':
        return if_statem(node, context)

    elif node["type"] == 'WhileStatement':
        return while_statem(node, context)
    
    elif node["type"] == 'DoWhileStatement':
        return []

    else:
        return []



def expression(node: List[Dict[str, Any]], context: Branch) -> List[Variable]:
    if node["type"] == 'UnaryExpression':
        return expression(node["argument"], context)

    elif node["type"] == 'BinaryExpression':
        return binary_expr(node, context)
    
    elif node["type"] == 'AssignmentExpression':
        return assignment_expr(node, context)
    
    elif node["type"] == 'LogicalExpression':
        return logical_expr(node, context)
    
    elif node["type"] == 'MemberExpression':
        return member_expr(node, context)
    
    elif node["type"] == 'CallExpression':
        return call_expr(node, context)
    
    elif node["type"] == 'Identifier':
        return identifier(node, context)
    
    elif node["type"] == 'Literal':
        return []
    
    else:
        return
    
def identifier(node, context: Branch) -> List[Variable]:
    """
    Returns a variable object from the node.
    If the variable is not initialized, it will 
    have all the vulnerabilities.
    """
    # If the identifier is an initialized variable
    var = context.initialized_vars.is_in_variables(node['name'])
    if var != None:
        return [var]
    # If the identifier is not initialized
    current_line = node['loc']['start']['line']
    var = Variable(node['name'], current_line)
    for pattern in patternlist.patterns:
        taint = Taint(node['name'], current_line, pattern)
        taint.add_new_branch()
        var.add_taint(taint)
    return [var]

def member_expr(node, context: Branch) -> List[Variable]:
    """
    Converts a member expression to a list of variables.
    E.g.: a.b.c -> [a, b, c]
    """
    list: List[Variable] = copy.deepcopy(expression(node['object'], context))
    list_merge(list, expression(node['property'], context))
    return list

def call_expr(node, context: Branch) -> List[Variable]:
    """
    Evaluates a call expression and returns a single variable
    that combines the characteristics of the callee and the
    arguments.
    """
    callees: List[Variable] = copy.deepcopy(expression(node['callee'], context))
    arguments: List[Variable] = []
    for arg in node['arguments']:
        list_merge(arguments, copy.deepcopy(expression(arg, context)))

    current_line = node['loc']['start']['line']
    # Declare a variable that will collect all the taints
    # from the arguments and the callee
    return_variable: Variable = Variable("", current_line)
    aux_taint_list: List[Taint] = []
    
    # Add all existing taints and new taints to the list
    for arg in arguments:
        merge_taint_lists(aux_taint_list, arg.get_all_taints())
        # If the argument is a source
        source_patterns = patternlist.is_in_source(arg.get_name())
        for source in source_patterns:
            # Create new taint
            new_taint = Taint(arg.get_name(), current_line, source)
            new_taint.add_new_branch()
            add_taint_to_list(new_taint, aux_taint_list)
    

    for callee in callees:
        # If the function is a sink
        sink_patterns = patternlist.is_in_sink(callee.get_name())
        if sink_patterns != []:
            # Filter the taints that can fall into the sink
            sinkable_taints = taints_in_patterns(aux_taint_list, sink_patterns)
            for taint in sinkable_taints:
                taint.merge_branches()
                # Register the vulnerability
                vulnerabilities.add_vulnerability(taint, callee.get_name(), current_line)
                print({
                    "vulnerability": taint.get_pattern().get_name(),
                    "source": [taint.source, taint.line],
                    "sink": [callee.get_name(), current_line],
                    "sanitized_flows": [branch.get_sanitizers() for branch in taint.get_branches()]
                })

        # If the function is a sanitizer
        sanitizer_patterns = patternlist.is_in_sanitizer(callee.get_name())
        if sanitizer_patterns != []:
            # Filter the taints that can be sanitized
            sanitizable_taints = taints_in_patterns(aux_taint_list, sanitizer_patterns)
            for taint in sanitizable_taints:
                # Add the saniziter
                taint.add_sanitizer_all_branches((callee.get_name(), current_line))

        # If the function is a source
        source_patterns = patternlist.is_in_source(callee.get_name())
        if source_patterns != []:
            for source in source_patterns:
                new_taint = Taint(callee.get_name(), current_line, source)
                new_taint.add_new_branch()
                add_taint_to_list(new_taint, aux_taint_list)
        
        # If the callee is not the last element of the callees
        # which means that it's not the function, but instead
        # the object that contains the function
        if callee != callees[-1]:
            # Merge the taints of the callee
            list_merge(aux_taint_list, callee.get_all_taints())

    return_variable.merge_taints(aux_taint_list)
    
    return [return_variable]


def assignment_expr(node, context: Branch) -> List[Variable]:
    """
    Evaluates an assignment expresstion and returns a 
    single variable that combines the characteristics
    of the left and right side.
    """
    # list of variables on the left side
    result_left: List[Variable] = copy.deepcopy(expression(node['left'], context))

    # list of variables on the right side
    result_right: List[Variable] = copy.deepcopy(expression(node['right'], context))

    current_line = node['loc']['start']['line']

    return_variable: Variable = Variable("", current_line)
    right_taint_list: List[Taint] = []
    left_taint_list: List[Taint] = []

    for right in result_right:
        # If the right side is tainted
        list_merge(right_taint_list, right.get_all_taints())
        # If the right side is a source
        source_patterns = patternlist.is_in_source(right.get_name())
        for source in source_patterns:
            # Create new taint
            new_taint = Taint(right.get_name(), current_line, source)
            new_taint.add_new_branch()
            add_taint_to_list(new_taint, right_taint_list)

    for left in result_left:
        # If the left side is a sink
        sink_patterns = patternlist.is_in_sink(left.get_name())
        if sink_patterns != []:
            # Filter the taints that can fall into the sink
            sinkable_taints = taints_in_patterns(right_taint_list, sink_patterns)
            for taint in sinkable_taints:
                taint.merge_branches()
                vulnerabilities.add_vulnerability(taint, left.get_name(), current_line)
                print({
                    "vulnerability": taint.get_pattern().get_name(),
                    "source": [taint.source, taint.line],
                    "sink": [left.get_name(), current_line],
                    "sanitized_flows": [branch.get_sanitizers() for branch in taint.get_branches()]
                })
        
        # If the left side is an initialized variable
        initialized_var = context.initialized_vars.is_in_variables(left.get_name())
        if initialized_var != None:
            # Merge with the taints of the right side
            left_taint_list = copy.deepcopy(initialized_var.get_all_taints())
            list_merge(left_taint_list, right_taint_list)
            initialized_var.merge_taints(right_taint_list)

        elif left == result_left[-1]:
            # Initialize a new variable ONLY if its the last element
            # of the left side
            left_taint_list = right_taint_list
            initialized_var = Variable(left.get_name(), current_line)
            initialized_var.merge_taints(right_taint_list)
            context.initialized_vars.add_variable(initialized_var)

    return_variable.merge_taints(left_taint_list)

    return [return_variable]


def binary_expr(node, context: Branch) -> List[Variable]:
    """
    Evaluates a binary expression and return a single variable
    that combines all the taints from the left and right side.
    """
    result_left = copy.deepcopy(expression(node['left'], context))
    result_right = copy.deepcopy(expression(node['right'], context))
    
    current_line = node['loc']['start']['line']

    return_variable: Variable = Variable("", current_line)
    aux_taint_list: List[Taint] = []

    for left in result_left:
        # If the left side is tainted
        list_merge(aux_taint_list, left.get_all_taints())
        # If the left side is a source
        source_patterns = patternlist.is_in_source(left.get_name())
        for source in source_patterns:
            new_taint = Taint(left.get_name(), current_line, source)
            new_taint.add_new_branch()
            add_taint_to_list(new_taint, aux_taint_list)
    
    for right in result_right:
        list_merge(aux_taint_list, right.get_all_taints())
        source_patterns = patternlist.is_in_source(right.get_name())
        for source in source_patterns:
            new_taint = Taint(right.get_name(), current_line, source)
            new_taint.add_new_branch()
            add_taint_to_list(new_taint, aux_taint_list)
    
    return_variable.merge_taints(aux_taint_list)
 
    return [return_variable]


def logical_expr(node, context: Branch) -> List[Variable]:
    """
    Evaluates a logical expression and returns a single variable
    that combines the taints of the left and right side.
    """
    return binary_expr(node, context)


def if_statem(node, context: Branch):
    """
    Evaluates an if statement, taking into account
    the possible branches that the code can take.
    - The execution enters the if:
        The code inside may generate other branches as
        it may contain other if or while, these ones 
        need to be registered.

    - The execution doesn't enter the if:
        1. There is a 'else' clause, which means that 
            the branch that doesn't go into if will always
            pass through 'else', where it can create more
            branches
        2. There is no 'else' clause, then the other branch is
            simply the original branch as no changes will be made
    """

    # Analyze the test condition and obtain the taints
    guard_var = expression(node["test"], context)

    consequent_context = copy.deepcopy(context)
    for var in guard_var:
        for taint in var.get_all_taints():
            consequent_context.add_guard_taint(copy.deepcopy(taint))
    
    consequent_branches = statement(node["consequent"], consequent_context)

    consequent_branches.insert(0, context)

    # If there is not 'else' clause
    if "alternate" not in node:
        return consequent_branches
    
    # Create a copy of current context for the alternate branch
    # alternate_context = copy.deepcopy(context)
    # for var in guard_var:
    #     for taint in var.get_all_taints():
    #         alternate_context.add_guard_taint(copy.deepcopy(taint))

    alternate_branches = statement(node["alternate"], context)

    # Merge the branches
    list_merge(consequent_branches, alternate_branches)

    return consequent_branches


def while_statem(node, context: Branch):
    """
    Evaluates the while statement, taking into consideration    
    of the possible execution flows and their consequences:
    - The code inside while won't be executed at all:
        the only branch exists is the original branch.

    - The code will be executed exactly once:
        branches resulted from the code in the first execution
        will be counted.
    
    - The code will be executed at least twise:
        the second execution will be based only on the result of 
        the first.
    """
    # Analyze the test condition and obtain the taints
    guard_var = expression(node["test"], context)

    # Create a copy of current context for first possible exec
    # of the code inside
    body_context = copy.deepcopy(context)
    for var in guard_var:
        for taint in var.get_all_taints():
            body_context.add_guard_taint(copy.deepcopy(taint))
    
    first_exec_branches = statement(node["body"], body_context)

    second_exec_contexts = copy.deepcopy(first_exec_branches)
    second_exec_branches: List[Branch] = []

    for context in second_exec_contexts:
        list_merge(second_exec_branches, statement(node['body'], context))
    
    # Add the original branch
    first_exec_branches.insert(0, context)
    # Add the branches resulted from the second execution
    list_merge(first_exec_branches, second_exec_branches)
    return first_exec_branches














class FileHandler:
    @staticmethod
    def extract_filename_without_extension(file_path):
        return os.path.splitext(os.path.basename(file_path))[0]

    @staticmethod
    def load_file(file_path) -> str:
        try:
            with open(file_path, 'r', encoding='utf-8') as file:
                return file.read()
        except Exception as e:
            sys.exit(f"Error: Failed to load file {file_path} - {e}")

    @staticmethod
    def save(output_path, data):
        output_directory = os.path.join("output", os.path.dirname(output_path) or "")
        os.makedirs(output_directory, exist_ok=True)
        final_path = os.path.join("output", output_path)
        with open(final_path, 'w', encoding='utf-8') as file:
            json.dump(data, file, indent=4)
        print(f"Results saved to: {final_path}")
# end class FileHandler

patternlist: PatternList
variablelist: VariableList = VariableList()
vulnerabilities: VulnerabilityList = VulnerabilityList()

def main():
    # if len(sys.argv) != 3:
    #     print(f"\033[31mError: Usage: python script.py <slice_path> <patterns_path>\033[0m", file=sys.stderr)
    #     sys.exit(1)
    # slice_path = "./Examples/1-basic-flow/1b-basic-flow.js"
    # patterns_path = "./Examples/1-basic-flow/1b-basic-flow.patterns.json"
    # slice_path = "./Examples/2-expr-binary-ops/2-expr-binary-ops.js"
    # patterns_path = "./Examples/2-expr-binary-ops/2-expr-binary-ops.patterns.json"
    # slice_path = "./Examples/3-expr/3a-expr-func-calls.js"
    # patterns_path = "./Examples/3-expr/3a-expr-func-calls.patterns.json"
    # slice_path = "./Examples/4-conds-branching/4a-conds-branching.js"
    # patterns_path = "./Examples/4-conds-branching/4a-conds-branching.patterns.json"
<<<<<<< HEAD
    slice_path = "./Examples/5-loops/5b-loops-unfolding.js"
    patterns_path = "./Examples/5-loops/5b-loops-unfolding.patterns.json"
=======
    # slice_path = "./Examples/5-loops/5a-loops-unfolding.js"
    # patterns_path = "./Examples/5-loops/5a-loops-unfolding.patterns.json"
>>>>>>> a5906976
    # slice_path = "./Examples/5-loops/5c-loops-unfolding.js"
    # patterns_path = "./Examples/5-loops/5c-loops-unfolding.patterns.json"

    slice_path = sys.argv[1]
    patterns_path = sys.argv[2]
    
    print(f"Analyzing slice: {slice_path}\nUsing patterns: {patterns_path}\n")

    for path in [slice_path, patterns_path]:
        if not os.path.exists(path):
            print(f"\033[31mError: File not found -> {path}\033[0m", file=sys.stderr)
            sys.exit(1)


    slice_code: str = FileHandler.load_file(slice_path)
    raw_patterns: str = json.loads(FileHandler.load_file(patterns_path))

    parsed_ast = esprima.parseScript(slice_code, loc=True).toDict()
    global patternlist 
    patternlist = PatternList(raw_patterns)

    analyze(parsed_ast)

    output_file = f"{FileHandler.extract_filename_without_extension(slice_path)}.output.json"
    FileHandler.save(output_file, vulnerabilities.to_json())

if __name__ == "__main__":
    main()<|MERGE_RESOLUTION|>--- conflicted
+++ resolved
@@ -974,13 +974,8 @@
     # patterns_path = "./Examples/3-expr/3a-expr-func-calls.patterns.json"
     # slice_path = "./Examples/4-conds-branching/4a-conds-branching.js"
     # patterns_path = "./Examples/4-conds-branching/4a-conds-branching.patterns.json"
-<<<<<<< HEAD
     slice_path = "./Examples/5-loops/5b-loops-unfolding.js"
     patterns_path = "./Examples/5-loops/5b-loops-unfolding.patterns.json"
-=======
-    # slice_path = "./Examples/5-loops/5a-loops-unfolding.js"
-    # patterns_path = "./Examples/5-loops/5a-loops-unfolding.patterns.json"
->>>>>>> a5906976
     # slice_path = "./Examples/5-loops/5c-loops-unfolding.js"
     # patterns_path = "./Examples/5-loops/5c-loops-unfolding.patterns.json"
 
